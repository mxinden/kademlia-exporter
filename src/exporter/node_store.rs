use libp2p::PeerId;
use prometheus_client::metrics::gauge::{ConstGauge, Gauge};
use prometheus_client::MaybeOwned;
use prometheus_client::{metrics::counter::Counter, registry::Descriptor};
use std::borrow::Cow;
use std::cell::RefCell;
use std::collections::hash_map::Entry;
use std::convert::TryInto;
use std::sync::atomic::AtomicI64;
use std::sync::{Arc, Mutex};
use std::{
    collections::HashMap,
    time::{Duration, Instant},
};

/// Stores information about a set of nodes for a single Dht.
#[derive(Debug, Clone)]
pub struct NodeStore {
    nodes: Arc<Mutex<HashMap<PeerId, Node>>>,

    offline_nodes_removed: Counter,

    nodes_seen_within_desc: Descriptor,
    nodes_up_since_desc: Descriptor,
    meta_offline_nodes_removed_desc: Descriptor,
    meta_nodes_total_desc: Descriptor,
}

impl Default for NodeStore {
    fn default() -> Self {
        Self {
            nodes: Default::default(),
            offline_nodes_removed: Default::default(),
            nodes_seen_within_desc: Descriptor::new(
                "nodes_seen_within",
                "Unique nodes discovered within the time bound through the Dht",
                None,
                None,
                vec![],
            ),
            nodes_up_since_desc: Descriptor::new(
                "nodes_up_since",
                "Unique nodes discovered through the Dht and up since timebound",
                None,
                None,
                vec![],
            ),
            meta_offline_nodes_removed_desc: Descriptor::new(
                "meta_offline_nodes_removed",
                "Number of nodes removed due to being offline longer than 12h",
                None,
                None,
                vec![],
            ),
            meta_nodes_total_desc: Descriptor::new(
                "meta_nodes_total",
                "Number of nodes tracked",
                None,
                None,
                vec![],
            ),
        }
    }
}

impl NodeStore {
    /// Record observation of a specific node.
    pub fn observed_node(&mut self, node: Node) {
<<<<<<< HEAD
        match self.nodes.lock().unwrap().entry(node.peer_id) {
            Entry::Occupied(mut entry) => entry.get_mut().merge(node),
            Entry::Vacant(entry) => {
                entry.insert(node);
=======
        match self.nodes.get_mut(&node.peer_id) {
            Some(n) => {
                n.merge(node);
            }
            None => {
                self.nodes.insert(node.peer_id, node);
>>>>>>> ec8be4dc
            }
        }
    }

    pub fn observed_down(&mut self, peer_id: &PeerId) {
        if let Some(peer) = self.nodes.lock().unwrap().get_mut(peer_id) {
            peer.up_since = None;
        }
    }

<<<<<<< HEAD
    pub fn peers(&self) -> Vec<PeerId> {
        self.nodes
            .lock()
            .unwrap()
            .values()
            .map(|p| p.peer_id)
            .collect()
=======
    pub fn tick(&mut self) {
        self.update_metrics();

        // Remove old offline nodes.
        let length = self.nodes.len();
        self.nodes
            .retain(|_, n| (Instant::now() - n.last_seen) <= Duration::from_secs(60 * 60 * 12));
        self.metrics
            .meta_offline_nodes_removed
            .inc_by((length - self.nodes.len()).try_into().unwrap());
>>>>>>> ec8be4dc
    }
}

impl prometheus_client::collector::Collector for NodeStore {
    fn collect<'a>(
        &'a self,
    ) -> Box<
        dyn Iterator<
                Item = (
                    std::borrow::Cow<'a, prometheus_client::registry::Descriptor>,
                    prometheus_client::MaybeOwned<
                        'a,
                        Box<dyn prometheus_client::collector::Metric>,
                    >,
                ),
            > + 'a,
    > {
        let now = Instant::now();
        let mut nodes = self.nodes.lock().unwrap();

        // Remove old offline nodes.
        let length = nodes.len();
        nodes.drain_filter(|_, n| (now - n.last_seen) > Duration::from_secs(60 * 60 * 48));
        self.offline_nodes_removed
            .inc_by((length - nodes.len()).try_into().unwrap());

        //
        // Seen within
        //

        let mut nodes_by_time_by_country_and_provider =
            HashMap::<Duration, HashMap<(String, String), i64>>::new();

        // Insert 3h, 6h, ... buckets.
        for factor in &[3, 6, 12, 24, 48, 96] {
            nodes_by_time_by_country_and_provider
                .insert(Duration::from_secs(60 * 60 * *factor), HashMap::new());
        }

        for node in nodes.values() {
            let since_last_seen = now - node.last_seen;
            for (time_barrier, countries) in &mut nodes_by_time_by_country_and_provider {
                if since_last_seen < *time_barrier {
                    countries
                        .entry((
                            node.country
                                .clone()
                                .unwrap_or_else(|| "unknown".to_string()),
                            node.provider
                                .clone()
                                .unwrap_or_else(|| "unknown".to_string()),
                        ))
                        .and_modify(|v| *v += 1)
                        .or_insert(1);
                }
            }
        }

        let nodes_seen_within = nodes_by_time_by_country_and_provider
            .into_iter()
            .map(|(time_barrier, countries)| {
                let last_seen_within = format!("{:?}h", time_barrier.as_secs() / 60 / 60);
                countries
                    .into_iter()
                    .map(move |((country, provider), count)| {
                        (
                            [
                                ("country".to_string(), country.clone()),
                                ("cloud_provider".to_string(), provider.clone()),
                                ("last_seen_within".to_string(), last_seen_within.clone()),
                            ],
                            ConstGauge::new(count),
                        )
                    })
            })
            .flatten();

        let nodes_seen_within: Box<dyn prometheus_client::collector::Metric> =
            Box::new(RefCell::new(nodes_seen_within));

        //
        // Up since
        //

        let mut nodes_by_time_by_country_and_provider =
            HashMap::<Duration, HashMap<(String, String), i64>>::new();

        // Insert 3h, 6h, ... buckets.
        for factor in &[3, 6, 12, 24, 48, 96] {
            nodes_by_time_by_country_and_provider
                .insert(Duration::from_secs(60 * 60 * *factor), HashMap::new());
        }

        for node in nodes.values() {
            // Safeguard in case exporter is behind on probing every nodes
            // uptime.
            if Instant::now() - node.last_seen > Duration::from_secs(60 * 60) {
                continue;
            }

            let up_since = match node.up_since {
                Some(instant) => instant,
                None => continue,
            };

            for (time_barrier, countries) in &mut nodes_by_time_by_country_and_provider {
                if Instant::now() - up_since > *time_barrier {
                    countries
                        .entry((
                            node.country
                                .clone()
                                .unwrap_or_else(|| "unknown".to_string()),
                            node.provider
                                .clone()
                                .unwrap_or_else(|| "unknown".to_string()),
                        ))
                        .and_modify(|v| *v += 1)
                        .or_insert(1);
                }
            }
        }

<<<<<<< HEAD
        let up_since = nodes_by_time_by_country_and_provider
            .into_iter()
            .map(|(time_barrier, countries)| {
                let up_since = format!("{:?}h", time_barrier.as_secs() / 60 / 60);

                countries
                    .into_iter()
                    .map(move |((country, provider), count)| {
                        (
                            [
                                ("country".to_string(), country.clone()),
                                ("cloud_provider".to_string(), provider.clone()),
                                ("up_since".to_string(), up_since.clone()),
                            ],
                            ConstGauge::new(count),
                        )
                    })
            })
            .flatten();

        let nodes_up_since: Box<dyn prometheus_client::collector::Metric> =
            Box::new(RefCell::new(up_since));

        let iter: Box<
            dyn Iterator<
                    Item = (
                        std::borrow::Cow<'a, prometheus_client::registry::Descriptor>,
                        prometheus_client::MaybeOwned<
                            'a,
                            Box<dyn prometheus_client::collector::Metric>,
                        >,
                    ),
                > + 'a,
        > = Box::new(
            [
                (
                    Cow::Borrowed(&self.nodes_seen_within_desc),
                    MaybeOwned::Owned(nodes_seen_within),
                ),
                (
                    Cow::Borrowed(&self.nodes_up_since_desc),
                    MaybeOwned::Owned(nodes_up_since),
                ),
                (
                    Cow::Borrowed(&self.meta_offline_nodes_removed_desc),
                    MaybeOwned::Owned(Box::new(self.offline_nodes_removed.clone())),
                ),
                (
                    Cow::Borrowed(&self.meta_nodes_total_desc),
                    MaybeOwned::Owned({
                        let g: Gauge<_, AtomicI64> = Gauge::default();
                        g.set(nodes.len() as i64);
                        Box::new(g)
                    }),
                ),
            ]
            .into_iter(),
        );
=======
        for (time_barrier, countries) in nodes_by_time_by_country_and_provider {
            let up_since = format!("{:?}h", time_barrier.as_secs() / 60 / 60);

            for ((country, provider), count) in countries {
                self.metrics
                    .nodes_up_since
                    .get_or_create(&vec![
                        ("country".to_string(), country.clone()),
                        ("cloud_provider".to_string(), provider.clone()),
                        ("up_since".to_string(), up_since.clone()),
                    ])
                    .set(count);
            }
        }

        self.metrics.meta_nodes_total.set(self.nodes.len() as i64);
    }
>>>>>>> ec8be4dc

        iter
    }
}

#[derive(Debug)]
pub struct Node {
    pub peer_id: PeerId,
    pub country: Option<String>,
    pub provider: Option<String>,
    last_seen: Instant,
    up_since: Option<Instant>,
}

impl Node {
    pub fn new(peer_id: PeerId) -> Self {
        Node {
            peer_id,
            country: None,
            provider: None,
            last_seen: Instant::now(),
            up_since: Some(Instant::now()),
        }
    }

    pub fn with_country(mut self, country: String) -> Self {
        self.country = Some(country);
        self
    }

    pub fn with_cloud_provider(mut self, provider: String) -> Self {
        self.provider = Some(provider);
        self
    }

    fn merge(&mut self, other: Node) {
        self.country = self.country.take().or(other.country);
        self.up_since = self.up_since.take().or(other.up_since);

        if self.last_seen < other.last_seen {
            self.last_seen = other.last_seen;
        }
    }
<<<<<<< HEAD
=======
}

#[derive(Clone)]
pub struct Metrics {
    nodes_seen_within: Family<Vec<(String, String)>, Gauge>,
    nodes_up_since: Family<Vec<(String, String)>, Gauge>,

    meta_offline_nodes_removed: Counter,
    meta_nodes_total: Gauge,
}

impl Metrics {
    pub fn register(registry: &mut Registry) -> Metrics {
        let nodes_seen_within = Family::default();
        registry.register(
            "nodes_seen_within",
            "Unique nodes discovered within the time bound through the Dht",
            nodes_seen_within.clone(),
        );

        let nodes_up_since = Family::default();
        registry.register(
            "nodes_up_since",
            "Unique nodes discovered through the Dht and up since timebound",
            nodes_up_since.clone(),
        );

        let meta_offline_nodes_removed = Counter::default();
        registry.register(
            "meta_offline_nodes_removed",
            "Number of nodes removed due to being offline longer than 12h",
            meta_offline_nodes_removed.clone(),
        );

        let meta_nodes_total = Gauge::default();
        registry.register(
            "meta_nodes_total",
            "Number of nodes tracked",
            meta_nodes_total.clone(),
        );

        Metrics {
            nodes_seen_within,
            nodes_up_since,

            meta_offline_nodes_removed,
            meta_nodes_total,
        }
    }
>>>>>>> ec8be4dc
}<|MERGE_RESOLUTION|>--- conflicted
+++ resolved
@@ -1,9 +1,9 @@
 use libp2p::PeerId;
+use prometheus_client::metrics::family::ConstFamily;
 use prometheus_client::metrics::gauge::{ConstGauge, Gauge};
 use prometheus_client::MaybeOwned;
 use prometheus_client::{metrics::counter::Counter, registry::Descriptor};
 use std::borrow::Cow;
-use std::cell::RefCell;
 use std::collections::hash_map::Entry;
 use std::convert::TryInto;
 use std::sync::atomic::AtomicI64;
@@ -66,19 +66,10 @@
 impl NodeStore {
     /// Record observation of a specific node.
     pub fn observed_node(&mut self, node: Node) {
-<<<<<<< HEAD
         match self.nodes.lock().unwrap().entry(node.peer_id) {
             Entry::Occupied(mut entry) => entry.get_mut().merge(node),
             Entry::Vacant(entry) => {
                 entry.insert(node);
-=======
-        match self.nodes.get_mut(&node.peer_id) {
-            Some(n) => {
-                n.merge(node);
-            }
-            None => {
-                self.nodes.insert(node.peer_id, node);
->>>>>>> ec8be4dc
             }
         }
     }
@@ -89,7 +80,6 @@
         }
     }
 
-<<<<<<< HEAD
     pub fn peers(&self) -> Vec<PeerId> {
         self.nodes
             .lock()
@@ -97,18 +87,6 @@
             .values()
             .map(|p| p.peer_id)
             .collect()
-=======
-    pub fn tick(&mut self) {
-        self.update_metrics();
-
-        // Remove old offline nodes.
-        let length = self.nodes.len();
-        self.nodes
-            .retain(|_, n| (Instant::now() - n.last_seen) <= Duration::from_secs(60 * 60 * 12));
-        self.metrics
-            .meta_offline_nodes_removed
-            .inc_by((length - self.nodes.len()).try_into().unwrap());
->>>>>>> ec8be4dc
     }
 }
 
@@ -121,7 +99,7 @@
                     std::borrow::Cow<'a, prometheus_client::registry::Descriptor>,
                     prometheus_client::MaybeOwned<
                         'a,
-                        Box<dyn prometheus_client::collector::Metric>,
+                        Box<dyn prometheus_client::registry::LocalMetric>,
                     >,
                 ),
             > + 'a,
@@ -131,7 +109,7 @@
 
         // Remove old offline nodes.
         let length = nodes.len();
-        nodes.drain_filter(|_, n| (now - n.last_seen) > Duration::from_secs(60 * 60 * 48));
+        nodes.retain(|_, n| (Instant::now() - n.last_seen) <= Duration::from_secs(60 * 60 * 12));
         self.offline_nodes_removed
             .inc_by((length - nodes.len()).try_into().unwrap());
 
@@ -186,8 +164,8 @@
             })
             .flatten();
 
-        let nodes_seen_within: Box<dyn prometheus_client::collector::Metric> =
-            Box::new(RefCell::new(nodes_seen_within));
+        let nodes_seen_within: Box<dyn prometheus_client::registry::LocalMetric> =
+            Box::new(ConstFamily::new(nodes_seen_within));
 
         //
         // Up since
@@ -231,7 +209,6 @@
             }
         }
 
-<<<<<<< HEAD
         let up_since = nodes_by_time_by_country_and_provider
             .into_iter()
             .map(|(time_barrier, countries)| {
@@ -252,8 +229,8 @@
             })
             .flatten();
 
-        let nodes_up_since: Box<dyn prometheus_client::collector::Metric> =
-            Box::new(RefCell::new(up_since));
+        let nodes_up_since: Box<dyn prometheus_client::registry::LocalMetric> =
+            Box::new(ConstFamily::new(up_since));
 
         let iter: Box<
             dyn Iterator<
@@ -261,7 +238,7 @@
                         std::borrow::Cow<'a, prometheus_client::registry::Descriptor>,
                         prometheus_client::MaybeOwned<
                             'a,
-                            Box<dyn prometheus_client::collector::Metric>,
+                            Box<dyn prometheus_client::registry::LocalMetric>,
                         >,
                     ),
                 > + 'a,
@@ -290,25 +267,6 @@
             ]
             .into_iter(),
         );
-=======
-        for (time_barrier, countries) in nodes_by_time_by_country_and_provider {
-            let up_since = format!("{:?}h", time_barrier.as_secs() / 60 / 60);
-
-            for ((country, provider), count) in countries {
-                self.metrics
-                    .nodes_up_since
-                    .get_or_create(&vec![
-                        ("country".to_string(), country.clone()),
-                        ("cloud_provider".to_string(), provider.clone()),
-                        ("up_since".to_string(), up_since.clone()),
-                    ])
-                    .set(count);
-            }
-        }
-
-        self.metrics.meta_nodes_total.set(self.nodes.len() as i64);
-    }
->>>>>>> ec8be4dc
 
         iter
     }
@@ -352,56 +310,4 @@
             self.last_seen = other.last_seen;
         }
     }
-<<<<<<< HEAD
-=======
-}
-
-#[derive(Clone)]
-pub struct Metrics {
-    nodes_seen_within: Family<Vec<(String, String)>, Gauge>,
-    nodes_up_since: Family<Vec<(String, String)>, Gauge>,
-
-    meta_offline_nodes_removed: Counter,
-    meta_nodes_total: Gauge,
-}
-
-impl Metrics {
-    pub fn register(registry: &mut Registry) -> Metrics {
-        let nodes_seen_within = Family::default();
-        registry.register(
-            "nodes_seen_within",
-            "Unique nodes discovered within the time bound through the Dht",
-            nodes_seen_within.clone(),
-        );
-
-        let nodes_up_since = Family::default();
-        registry.register(
-            "nodes_up_since",
-            "Unique nodes discovered through the Dht and up since timebound",
-            nodes_up_since.clone(),
-        );
-
-        let meta_offline_nodes_removed = Counter::default();
-        registry.register(
-            "meta_offline_nodes_removed",
-            "Number of nodes removed due to being offline longer than 12h",
-            meta_offline_nodes_removed.clone(),
-        );
-
-        let meta_nodes_total = Gauge::default();
-        registry.register(
-            "meta_nodes_total",
-            "Number of nodes tracked",
-            meta_nodes_total.clone(),
-        );
-
-        Metrics {
-            nodes_seen_within,
-            nodes_up_since,
-
-            meta_offline_nodes_removed,
-            meta_nodes_total,
-        }
-    }
->>>>>>> ec8be4dc
 }