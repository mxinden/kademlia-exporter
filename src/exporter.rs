--- conflicted
+++ resolved
@@ -4,7 +4,7 @@
 use futures_timer::Delay;
 use libp2p::{
     identify,
-    kad::{KademliaEvent},
+    kad::KademliaEvent,
     multiaddr::{Multiaddr, Protocol},
     ping, PeerId,
 };
@@ -20,7 +20,7 @@
     net::IpAddr,
     pin::Pin,
     task::{Context, Poll},
-    time::{Duration},
+    time::Duration,
 };
 
 mod client;
@@ -56,13 +56,8 @@
 
         let metrics = Metrics::register(sub_registry);
 
-<<<<<<< HEAD
         let node_store = NodeStore::default();
         sub_registry.register_collector(Box::new(node_store.clone()));
-=======
-        let node_store_metrics = node_store::Metrics::register(sub_registry);
-        let node_store = NodeStore::new(node_store_metrics);
->>>>>>> ec8be4dc
 
         Ok(Exporter {
             client,
@@ -82,6 +77,7 @@
             client::ClientEvent::Behaviour(client::MyBehaviourEvent::Ping(ping::Event {
                 peer,
                 result,
+                connection: _,
             })) => {
                 // Update node store.
                 match result {
@@ -227,11 +223,7 @@
                 // list.
                 None => {
                     this.nodes_to_probe_periodically
-<<<<<<< HEAD
                         .append(&mut this.node_store.peers());
-=======
-                        .append(&mut this.node_store.iter().map(|n| n.peer_id).collect());
->>>>>>> ec8be4dc
                 }
             }
 
@@ -254,8 +246,6 @@
             this.metrics
                 .meta_libp2p_bandwidth_outbound
                 .set(this.client.total_outbound() as i64);
-<<<<<<< HEAD
-=======
         }
 
         if let Poll::Ready(()) = this.random_lookup_delay.poll_unpin(ctx) {
@@ -265,7 +255,6 @@
             this.metrics.meta_random_node_lookup_triggered.inc();
             let random_peer = PeerId::random();
             this.client.get_closest_peers(random_peer);
->>>>>>> ec8be4dc
         }
 
         loop {
