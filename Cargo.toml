[package]
name = "kademlia-exporter"
version = "0.7.0"
authors = ["Max Inden <mail@max-inden.de>"]
edition = "2021"

# See more keys and their definitions at https://doc.rust-lang.org/cargo/reference/manifest.html

[dependencies]
async-std = "1.12.0"
cidr = "0.2.1"
csv = "1.2.1"
env_logger = "0.10.0"
<<<<<<< HEAD
futures = "0.3.25"
libp2p = { git = "https://github.com/libp2p/rust-libp2p.git", branch = "master", version = "0.51", default-features = false, features = ["dns", "async-std", "noise", "tcp", "yamux", "identify", "kad", "ping", "mplex", "metrics", "quic", "rsa", "macros"] }
log = "0.4.17"
prometheus-client = "0.19.0"
=======
futures = "0.3.28"
libp2p = { git = "https://github.com/libp2p/rust-libp2p.git", branch = "master", version = "0.52", default-features = false, features = ["dns", "async-std", "noise", "tcp", "yamux", "identify", "kad", "ping", "mplex", "metrics", "quic", "rsa", "macros"] }
log = "0.4.18"
prometheus-client = "0.20.0"
>>>>>>> ec8be4dc
parking_lot = "0.12"
regex = "1"
void = "1.0.2"
tide = "0.16.0"
exit-future = "0.2.0"
ctrlc = "3.3.1"
structopt = "0.3.26"
futures-timer = "3.0.2"
maxminddb = "0.23.0"
serde = "1.0.163"
serde_derive = "1.0.125"
toml = "0.7.4"

[patch.crates-io]
prometheus-client = { git = "https://github.com/mxinden/client_rust", branch = "collector" }
[patch.'https://github.com/libp2p/rust-libp2p']
libp2p = { git = "https://github.com/mxinden/rust-libp2p", branch = "prometheus-client-v0.19.0" }

# Include debugging symbols in release binary.
[profile.release]
debug = true<|MERGE_RESOLUTION|>--- conflicted
+++ resolved
@@ -11,17 +11,10 @@
 cidr = "0.2.1"
 csv = "1.2.1"
 env_logger = "0.10.0"
-<<<<<<< HEAD
-futures = "0.3.25"
-libp2p = { git = "https://github.com/libp2p/rust-libp2p.git", branch = "master", version = "0.51", default-features = false, features = ["dns", "async-std", "noise", "tcp", "yamux", "identify", "kad", "ping", "mplex", "metrics", "quic", "rsa", "macros"] }
-log = "0.4.17"
-prometheus-client = "0.19.0"
-=======
 futures = "0.3.28"
-libp2p = { git = "https://github.com/libp2p/rust-libp2p.git", branch = "master", version = "0.52", default-features = false, features = ["dns", "async-std", "noise", "tcp", "yamux", "identify", "kad", "ping", "mplex", "metrics", "quic", "rsa", "macros"] }
+libp2p = { git = "https://github.com/libp2p/rust-libp2p.git", branch = "master", version = "0.52", default-features = false, features = ["dns", "async-std", "noise", "tcp", "yamux", "identify", "kad", "ping", "metrics", "quic", "rsa", "macros"] }
 log = "0.4.18"
-prometheus-client = "0.20.0"
->>>>>>> ec8be4dc
+prometheus-client = "0.21.0"
 parking_lot = "0.12"
 regex = "1"
 void = "1.0.2"
@@ -35,11 +28,6 @@
 serde_derive = "1.0.125"
 toml = "0.7.4"
 
-[patch.crates-io]
-prometheus-client = { git = "https://github.com/mxinden/client_rust", branch = "collector" }
-[patch.'https://github.com/libp2p/rust-libp2p']
-libp2p = { git = "https://github.com/mxinden/rust-libp2p", branch = "prometheus-client-v0.19.0" }
-
 # Include debugging symbols in release binary.
 [profile.release]
 debug = true