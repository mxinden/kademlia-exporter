[package]
name = "kademlia-exporter"
version = "0.7.0"
authors = ["Max Inden <mail@max-inden.de>"]
edition = "2021"

# See more keys and their definitions at https://doc.rust-lang.org/cargo/reference/manifest.html

[dependencies]
async-std = "1.12.0"
cidr = "0.2.1"
csv = "1.1.6"
env_logger = "0.10.0"
futures = "0.3.25"
<<<<<<< HEAD
libp2p = { version = "0.51", default-features = false, features = ["dns", "async-std", "noise", "tcp", "yamux", "identify", "kad", "ping", "mplex", "metrics", "quic", "rsa", "macros"] }
=======
libp2p = { git = "https://github.com/libp2p/rust-libp2p.git", branch = "master", version = "0.51", default-features = false, features = ["dns", "async-std", "noise", "tcp", "yamux", "identify", "kad", "ping", "mplex", "metrics", "quic", "rsa", "macros"] }
>>>>>>> 0137863c
log = "0.4.17"
prometheus-client = "0.19.0"
parking_lot = "0.12"
regex = "1"
void = "1.0.2"
tide = "0.16.0"
exit-future = "0.2.0"
ctrlc = "3.2.4"
structopt = "0.3.26"
futures-timer = "3.0.2"
maxminddb = "0.23.0"
serde = "1.0.150"
serde_derive = "1.0.125"
<<<<<<< HEAD
toml = "0.5.9"

[patch.crates-io]
prometheus-client = { git = "https://github.com/prometheus/client_rust", branch = "collector" }
libp2p = { git = "https://github.com/mxinden/rust-libp2p", branch = "prometheus-client-v0.19.0" }
=======
toml = "0.5.10"
>>>>>>> 0137863c

# Include debugging symbols in release binary.
[profile.release]
debug = true<|MERGE_RESOLUTION|>--- conflicted
+++ resolved
@@ -12,11 +12,7 @@
 csv = "1.1.6"
 env_logger = "0.10.0"
 futures = "0.3.25"
-<<<<<<< HEAD
-libp2p = { version = "0.51", default-features = false, features = ["dns", "async-std", "noise", "tcp", "yamux", "identify", "kad", "ping", "mplex", "metrics", "quic", "rsa", "macros"] }
-=======
 libp2p = { git = "https://github.com/libp2p/rust-libp2p.git", branch = "master", version = "0.51", default-features = false, features = ["dns", "async-std", "noise", "tcp", "yamux", "identify", "kad", "ping", "mplex", "metrics", "quic", "rsa", "macros"] }
->>>>>>> 0137863c
 log = "0.4.17"
 prometheus-client = "0.19.0"
 parking_lot = "0.12"
@@ -30,15 +26,11 @@
 maxminddb = "0.23.0"
 serde = "1.0.150"
 serde_derive = "1.0.125"
-<<<<<<< HEAD
-toml = "0.5.9"
+toml = "0.5.10"
 
 [patch.crates-io]
 prometheus-client = { git = "https://github.com/prometheus/client_rust", branch = "collector" }
 libp2p = { git = "https://github.com/mxinden/rust-libp2p", branch = "prometheus-client-v0.19.0" }
-=======
-toml = "0.5.10"
->>>>>>> 0137863c
 
 # Include debugging symbols in release binary.
 [profile.release]
